--- conflicted
+++ resolved
@@ -14,19 +14,6 @@
   workflow_dispatch:
 
 jobs:
-<<<<<<< HEAD
-  build-and-publish:
-    uses: ./.github/workflows/reusable-go-build-publish.yml
-    with:
-      service-path: 'exchange/orchestration-engine-go'
-      image-name: 'orchestration-engine'
-      go-version: '1.22'
-      docker-context: 'exchange/orchestration-engine-go'
-      dockerfile-path: 'Dockerfile'
-      service-description: 'Orchestration Engine service for coordinating data exchange workflows'
-      enable-database: false
-      enable-tests: false
-=======
   # ----------------------------------------------------
   # JOB 1: VALIDATE (Runs on PRs and on push)
   # ----------------------------------------------------
@@ -129,5 +116,4 @@
             BUILD_TIME=${{ github.event.head_commit.timestamp || github.event.repository.pushed_at || '2025-01-01T00:00:00Z' }}
             GIT_COMMIT=${{ github.sha }}
           cache-from: type=gha
-          cache-to: type=gha,mode=max
->>>>>>> 59a62fe3
+          cache-to: type=gha,mode=max