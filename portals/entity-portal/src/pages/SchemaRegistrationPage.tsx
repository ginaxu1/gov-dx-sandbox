// pages/SchemaRegistrationPage.tsx
import React, { useState, useEffect } from 'react';
import { AlertCircle } from 'lucide-react';
import { useNavigate } from 'react-router-dom';
import type { IntrospectionResult, FieldConfiguration, SchemaRegistration, GraphQLType, ApprovedSchema} from '../types/graphql';
import { SchemaInput } from '../components/SchemaInput';
import { SchemaExplorer } from '../components/SchemaExplorer';
import { SchemaService } from '../services/schemaService';
import { RegistrationSuccess } from '../components/RegistrationSuccess';

interface SchemaRegistrationPageProps {
  providerId: string;
}

export const SchemaRegistrationPage: React.FC<SchemaRegistrationPageProps> = ({
  providerId,
}) => {
  const navigate = useNavigate();
  const [step, setStep] = useState<'input' | 'configure'>('input');
  const [schema, setSchema] = useState<IntrospectionResult | null>(null);
  const [endpoint, setEndpoint] = useState<string>('');
  const [configurations, setConfigurations] = useState<Record<string, Record<string, FieldConfiguration>>>({});
  const [loading, setLoading] = useState(false);
  const [error, setError] = useState('');
  const [userDefinedTypes, setUserDefinedTypes] = useState<GraphQLType[]>([]);
  const [previous_schema, setPreviousSchema] = useState<ApprovedSchema | null>(null);
  const [registeredSchemas, setRegisteredSchemas] = useState<ApprovedSchema[]>([]);
  const [schemaName, setSchemaName] = useState<string>('');
  const [schemaDescription, setSchemaDescription] = useState<string>('');
  const [showSuccess, setShowSuccess] = useState(false);

  useEffect(() => {
    // Fetch registered schemas from the API
    const fetchRegisteredSchemas = async () => {
      try {
        const response: ApprovedSchema[] = await SchemaService.getApprovedSchemas(providerId);
        if (response) {
          setRegisteredSchemas(response);
        }
      } catch (error) {
        setError('Failed to fetch registered schemas');
      }
    };

    fetchRegisteredSchemas();
  }, []);

  const handleSchemaLoaded = (loadedSchema: IntrospectionResult, endpoint: string) => {
    setSchema(loadedSchema);
    setEndpoint(endpoint);
    setStep('configure');
    setError('');
    // Initialize configurations for all fields
    const initialConfigs: Record<string, Record<string, FieldConfiguration>> = {};

    const userDefinedTypes_ = SchemaService.getUserDefinedTypes(loadedSchema);
    setUserDefinedTypes(userDefinedTypes_);
    loadedSchema.data.__schema.types
      .filter(type => 
        !type.name.startsWith('__') && 
        type.kind === 'OBJECT' && 
        type.fields
      )
      .forEach(type => {
        initialConfigs[type.name] = {};
        if (type.name === "Query"){
          type.fields?.forEach(field => {
            initialConfigs[type.name][field.name] = {
              accessControlType: '',
              source: '',
              isOwner: null,
              owner: '',
              description: 'Default Description',
              isQueryType: true,
              isUserDefinedTypeField: false
            };
          });
        }
        else {
          type.fields?.forEach(field => {
            const isUserDefinedTypeField_ = userDefinedTypes_.map(t => t.name).includes(SchemaService.getTypeString(field.type));
            initialConfigs[type.name][field.name] = {
              accessControlType: isUserDefinedTypeField_ ? '' :'public',
              source: isUserDefinedTypeField_ ? '' : 'fallback',
              isOwner: null,
              owner: '',
              description: field.description || isUserDefinedTypeField_ ? 'Default Description' : '',
              isQueryType: false,
              isUserDefinedTypeField: isUserDefinedTypeField_
            };   
          });
        }        
      });
    
    setConfigurations(initialConfigs);
  };

  const handleConfigurationChange = (
    typeName: string, 
    fieldName: string, 
    config: FieldConfiguration
  ) => {
    setConfigurations(prev => ({
      ...prev,
      [typeName]: {
        ...prev[typeName],
        [fieldName]: config
      }
    }));
  };

  const handleSubmitRegistration = async () => {
    if (!schema) {
      setError('Schema is required');
      return;
    }

    setLoading(true);
    setError('');

    try {
      // Generate SDL with directives
      const sdl = await SchemaService.generateSDLWithDirectives(schema, configurations);

      const registration: SchemaRegistration = {
        sdl,
        schemaName: schemaName || 'Untitled Schema',
        schemaDescription,
        previousSchemaId: previous_schema ? previous_schema.schemaId : null,
        schemaEndpoint: endpoint,
      };
      
      await SchemaService.registerSchema(providerId, registration);
      
      // Show success page on successful registration
      setShowSuccess(true);
      
    } catch (error) {
      console.error('Error registering schema:', error);
      const errorMessage = error instanceof Error ? error.message : 'Registration failed';
      setError(errorMessage);
    } finally {
      setLoading(false);
    }
  };

  const handleBackToInput = () => {
    setStep('input');
    setSchema(null);
    setConfigurations({});
    setError('');
  };

  const handleSuccessRedirect = () => {
    navigate('/provider/schemas');
  };

  // Show success page after successful registration
  if (showSuccess) {
    return (
      <RegistrationSuccess 
        type="schema"
        title={schemaName || 'Schema'}
        onRedirect={handleSuccessRedirect}
      />
    );
  }

  const getSchemaStats = () => {
    if (!schema) return null;
    
    const types = schema.data.__schema.types.filter(type => 
      !type.name.startsWith('__') && type.kind === 'OBJECT'
    );
    
    const totalFields = types.reduce((sum, type) => 
      sum + (type.fields?.length || 0), 0
    );

    return {
      types: types.length,
      fields: totalFields,
      queryType: schema.data.__schema.queryType?.name,
      mutationType: schema.data.__schema.mutationType?.name,
      subscriptionType: schema.data.__schema.subscriptionType?.name
    };
  };

  const stats = getSchemaStats();

  return (
    <div className="min-h-screen bg-gray-50 py-8 w-full">
      <div className="max-w-6xl mx-auto px-4 sm:px-6 lg:px-8">
        {/* Header */}
        <div className="text-center mb-8">
          <h1 className="text-3xl font-bold text-gray-900 mb-2">
            GraphQL Schema Registration
          </h1>
          <p className="text-gray-600">
            Register your GraphQL schema as a data provider
          </p>
        </div>

        {/* Progress Indicator */}
        <div className="mb-8">
          <div className="flex items-center justify-center space-x-4">
            <div className={`flex items-center space-x-2 ${step === 'input' ? 'text-blue-600' : 'text-gray-400'}`}>
              <div className={`w-8 h-8 rounded-full flex items-center justify-center text-sm font-medium ${
                step === 'input' ? 'bg-blue-600 text-white' : 'bg-gray-200'
              }`}>
                1
              </div>
              <span className="font-medium">Schema Input</span>
            </div>
            
            <div className="w-16 h-px bg-gray-300"></div>
            
            <div className={`flex items-center space-x-2 ${step === 'configure' ? 'text-blue-600' : 'text-gray-400'}`}>
              <div className={`w-8 h-8 rounded-full flex items-center justify-center text-sm font-medium ${
                step === 'configure' ? 'bg-blue-600 text-white' : 'bg-gray-200'
              }`}>
                2
              </div>
              <span className="font-medium">Configure Fields</span>
            </div>
          </div>
        </div>

        {/* Error Alert */}
        {error && (
          <div className="mb-6 p-4 bg-red-50 border border-red-200 rounded-md">
            <div className="flex">
              <div className="flex-shrink-0">
                <AlertCircle className="h-5 w-5 text-red-400" />
              </div>
              <div className="ml-3">
                <h3 className="text-sm font-medium text-red-800">Error</h3>
                <div className="mt-2 text-sm text-red-700">{error}</div>
              </div>
            </div>
          </div>
        )}



        {/* Schema Stats */}
        {stats && step === 'configure' && (
          <div className="mb-6 p-4 bg-blue-50 border border-blue-200 rounded-md">
            <h3 className="text-sm font-medium text-blue-800 mb-2">Schema Information</h3>
            <div className="grid grid-cols-2 md:grid-cols-4 gap-4 text-sm">
              <div>
                <span className="font-medium text-blue-700">Types:</span>
                <span className="ml-2 text-blue-600">{stats.types}</span>
              </div>
              <div>
                <span className="font-medium text-blue-700">Fields:</span>
                <span className="ml-2 text-blue-600">{stats.fields}</span>
              </div>
              <div>
                <span className="font-medium text-blue-700">Query:</span>
                <span className="ml-2 text-blue-600">{stats.queryType || 'None'}</span>
              </div>
              <div>
                <span className="font-medium text-blue-700">Mutation:</span>
                <span className="ml-2 text-blue-600">{stats.mutationType || 'None'}</span>
              </div>
            </div>
          </div>
        )}

        {/* Step Content */}
        {step === 'input' && (
          <SchemaInput
            onSchemaLoaded={handleSchemaLoaded}
            onError={setError}
            loading={loading}
            setLoading={setLoading}
          />
        )}

        {step === 'configure' && schema && (
          <div className="space-y-6">
            {/* Provider ID Input */}
            <div className="bg-white p-6 rounded-lg shadow-md">
<<<<<<< HEAD
              {/* <div>
                <label htmlFor="providerName" className="block text-sm font-medium text-gray-700 mb-2">
                  Provider Name <span className="text-red-500">*</span>
=======
              <div>
                <label htmlFor="schemaName" className="block text-sm font-medium text-gray-700 mb-2">
                  Schema Name <span className="text-red-500">*</span>
>>>>>>> 20439a7c
                </label>
                <input
                  type="text"
                  id="schemaName"
                  value={schemaName}
                  onChange={(e) => setSchemaName(e.target.value)}
                  placeholder="Enter schema name..."
                  className="w-full px-3 py-2 border border-gray-300 rounded-md focus:outline-none focus:ring-2 focus:ring-blue-500 focus:border-blue-500 transition-colors"
                />
<<<<<<< HEAD
              </div> */}
              {/* <div className="mt-4">
                <label htmlFor="providerId" className="block text-sm font-medium text-gray-700 mb-2">
                  Provider ID <span className="text-red-500">*</span>
=======
              </div>
              <div className="mt-4">
                <label htmlFor="schemaDescription" className="block text-sm font-medium text-gray-700 mb-2">
                  Schema Description
>>>>>>> 20439a7c
                </label>
                <textarea
                  id="schemaDescription"
                  value={schemaDescription}
                  onChange={(e) => setSchemaDescription(e.target.value)}
                  placeholder="Enter schema description..."
                  className="w-full px-3 py-2 border border-gray-300 rounded-md focus:outline-none focus:ring-2 focus:ring-blue-500 focus:border-blue-500 transition-colors"
                  rows={3}
                />
              </div> */}
              <div>
                <label htmlFor="schemaName" className="block text-sm font-medium text-gray-700 mb-2">
                  Schema Name <span className="text-red-500">*</span>
                </label>
                <input
                  type="text"
                  id="schemaName"
                  value={schemaName}
                  onChange={(e) => setSchemaName(e.target.value)}
                  placeholder="Enter schema name..."
                  className="w-full px-3 py-2 border border-gray-300 rounded-md focus:outline-none focus:ring-2 focus:ring-blue-500 focus:border-blue-500 transition-colors"
                />
              </div>
              <div className="mt-4">
                <label htmlFor="schemaDescription" className="block text-sm font-medium text-gray-700 mb-2">
                  Schema Description
                </label>
                <textarea
                  id="schemaDescription"
                  value={schemaDescription}
                  onChange={(e) => setSchemaDescription(e.target.value)}
                  placeholder="Enter schema description..."
                  className="w-full px-3 py-2 border border-gray-300 rounded-md focus:outline-none focus:ring-2 focus:ring-blue-500 focus:border-blue-500 transition-colors"
                  rows={3}
                />
              </div>
              {/* Previous Schema Selection */}
                <div className="mt-4">
                <label htmlFor="previousSchemaId" className="block text-sm font-medium text-gray-700 mb-2">
                  Previous Schema
                </label>
                <select
                  id="previousSchemaId"
                  value={previous_schema?.schemaId || ''}
                  onChange={(e) => {
                  const selectedId = e.target.value;
                  if (selectedId) {
                    const selectedSchema = registeredSchemas.find(schema => schema.schemaId.toString() === selectedId);
                    setPreviousSchema(selectedSchema || null);
                  } else {
                    setPreviousSchema(null);
                  }
                  }}
                  className="w-full px-3 py-2 border border-gray-300 rounded-md focus:ring-blue-500 focus:border-blue-500"
                >
                  <option value="">None</option>
                  {registeredSchemas.map((schema) => (
                  <option key={schema.schemaId} value={schema.schemaId}>
                    {schema.schemaName}
                  </option>
                  ))}
                </select>
                </div>
              <div className="mt-4">
                <label htmlFor="schemaEndpoint" className="block text-sm font-medium text-gray-700 mb-2">
                  Schema Endpoint
                </label>
                <input
                  type="text"
                  id="schemaEndpoint"
                  value={endpoint ? endpoint : ''}
                  placeholder="Schema Endpoint"
                  disabled
                  readOnly
                  className="w-full px-3 py-2 border border-gray-300 rounded-md bg-gray-100 text-gray-600 cursor-not-allowed"
                />
              </div>
            </div>

            {/* Back Button */}
            <div className="flex justify-start">
              <button
                type="button"
                onClick={handleBackToInput}
                className="text-blue-600 hover:text-blue-800 text-sm font-medium flex items-center"
              >
                <svg className="w-4 h-4 mr-1" fill="none" stroke="currentColor" viewBox="0 0 24 24">
                  <path strokeLinecap="round" strokeLinejoin="round" strokeWidth={2} d="M15 19l-7-7 7-7" />
                </svg>
                Back to Schema Input
              </button>
            </div>

            {/* Schema Explorer */}
            <SchemaExplorer
              configurations={configurations}
              userDefinedTypes={userDefinedTypes}
              onConfigurationChange={handleConfigurationChange}
              onSubmit={handleSubmitRegistration}
              loading={loading}
            />
          </div>
        )}
      </div>
    </div>
  );
};<|MERGE_RESOLUTION|>--- conflicted
+++ resolved
@@ -282,45 +282,6 @@
           <div className="space-y-6">
             {/* Provider ID Input */}
             <div className="bg-white p-6 rounded-lg shadow-md">
-<<<<<<< HEAD
-              {/* <div>
-                <label htmlFor="providerName" className="block text-sm font-medium text-gray-700 mb-2">
-                  Provider Name <span className="text-red-500">*</span>
-=======
-              <div>
-                <label htmlFor="schemaName" className="block text-sm font-medium text-gray-700 mb-2">
-                  Schema Name <span className="text-red-500">*</span>
->>>>>>> 20439a7c
-                </label>
-                <input
-                  type="text"
-                  id="schemaName"
-                  value={schemaName}
-                  onChange={(e) => setSchemaName(e.target.value)}
-                  placeholder="Enter schema name..."
-                  className="w-full px-3 py-2 border border-gray-300 rounded-md focus:outline-none focus:ring-2 focus:ring-blue-500 focus:border-blue-500 transition-colors"
-                />
-<<<<<<< HEAD
-              </div> */}
-              {/* <div className="mt-4">
-                <label htmlFor="providerId" className="block text-sm font-medium text-gray-700 mb-2">
-                  Provider ID <span className="text-red-500">*</span>
-=======
-              </div>
-              <div className="mt-4">
-                <label htmlFor="schemaDescription" className="block text-sm font-medium text-gray-700 mb-2">
-                  Schema Description
->>>>>>> 20439a7c
-                </label>
-                <textarea
-                  id="schemaDescription"
-                  value={schemaDescription}
-                  onChange={(e) => setSchemaDescription(e.target.value)}
-                  placeholder="Enter schema description..."
-                  className="w-full px-3 py-2 border border-gray-300 rounded-md focus:outline-none focus:ring-2 focus:ring-blue-500 focus:border-blue-500 transition-colors"
-                  rows={3}
-                />
-              </div> */}
               <div>
                 <label htmlFor="schemaName" className="block text-sm font-medium text-gray-700 mb-2">
                   Schema Name <span className="text-red-500">*</span>
