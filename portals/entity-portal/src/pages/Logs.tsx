import React, { useState, useEffect } from 'react';
import { 
    Activity, 
    Search, 
    Download, 
    RefreshCw, 
    CheckCircle, 
    XCircle, 
    Info,
    Clock
} from 'lucide-react';
<<<<<<< HEAD
import { logService } from '../services/logService';
=======
import { LogService } from '../services/logService';
>>>>>>> ce98dd91
import type { LogEntry } from '../services/logService';

interface FilterOptions {
    status?: 'all' | 'failure' | 'success';
    startDate?: string;
    endDate?: string;
    byConsumerId?: string;
    byProviderId?: string;
    searchTerm?: string;
}

interface LogsProps {
    role: 'provider' | 'consumer';
    consumerId?: string;
    providerId?: string;
}

export const Logs: React.FC<LogsProps> = ({ role, consumerId, providerId }) => {
    const [logs, setLogs] = useState<LogEntry[]>([]);
    const [filteredLogs, setFilteredLogs] = useState<LogEntry[]>([]);
    const [filters, setFilters] = useState<FilterOptions>({
        status: 'all',
        searchTerm: '',
        startDate: '',
        endDate: '',
        byConsumerId: role === 'provider' ? '' : undefined, // Only show for providers
        byProviderId: role === 'consumer' ? '' : undefined  // Only show for consumers
    });
    const [loading, setLoading] = useState(true);
    const [autoRefresh, setAutoRefresh] = useState(false);

    // Helper function to update filters
    const updateFilter = <K extends keyof FilterOptions>(key: K, value: FilterOptions[K]) => {
        setFilters(prev => ({ ...prev, [key]: value }));
    };

    // Helper function to clear all filters
    const clearAllFilters = () => {
        setFilters({
            status: 'all',
            searchTerm: '',
            startDate: '',
            endDate: '',
            byConsumerId: role === 'provider' ? '' : undefined,
            byProviderId: role === 'consumer' ? '' : undefined
        });
    };


    const fetchLogs = async () => {
        setLoading(true);
        try {
<<<<<<< HEAD
            const entityId = role === 'consumer' ? consumerId : providerId;
            if (!entityId) {
                throw new Error(`Missing ${role} ID`);
            }
            
            const logs = await logService.fetchLogsByRole(role, entityId);
=======
            
            const logs = await LogService.fetchLogsWithParams({
                [role === 'consumer' ? 'consumerId' : 'providerId']: role === 'consumer' ? consumerId : providerId
            });
>>>>>>> ce98dd91
            setLogs(logs);
            setFilteredLogs(logs);
        } catch (error) {
            console.error('Error fetching logs:', error);
            // Optionally show user-friendly error message
            setLogs([]);
            setFilteredLogs([]);
        } finally {
            setLoading(false);
        }
    };

    useEffect(() => {
        fetchLogs();
    }, [role, consumerId, providerId]);

    // Auto-refresh functionality
    useEffect(() => {
        if (autoRefresh) {
            const interval = setInterval(() => {
                fetchLogs();
            }, 30000); // Refresh every 30 seconds

            return () => clearInterval(interval);
        }
    }, [autoRefresh]);

    useEffect(() => {
        let filtered = logs;
        
        // Filter by search term
        if (filters.searchTerm) {
            filtered = filtered.filter(log =>
                log.requestedData.toLowerCase().includes(filters.searchTerm!.toLowerCase()) ||
                log.consumerId.toLowerCase().includes(filters.searchTerm!.toLowerCase()) ||
                log.providerId.toLowerCase().includes(filters.searchTerm!.toLowerCase()) ||
                log.id.toLowerCase().includes(filters.searchTerm!.toLowerCase())
            );
        }

        // Filter by status
        if (filters.status && filters.status !== 'all') {
            filtered = filtered.filter(log => log.status === filters.status);
        }

        // Filter by consumer ID (only for providers)
        if (role === 'provider' && filters.byConsumerId) {
            filtered = filtered.filter(log => 
                log.consumerId.toLowerCase().includes(filters.byConsumerId!.toLowerCase())
            );
        }

        // Filter by provider ID (only for consumers)
        if (role === 'consumer' && filters.byProviderId) {
            filtered = filtered.filter(log => 
                log.providerId.toLowerCase().includes(filters.byProviderId!.toLowerCase())
            );
        }

        // Filter by date range
        if (filters.startDate) {
            filtered = filtered.filter(log => 
                new Date(log.timestamp) >= new Date(filters.startDate!)
            );
        }

        if (filters.endDate) {
            filtered = filtered.filter(log => 
                new Date(log.timestamp) <= new Date(filters.endDate!)
            );
        }

        setFilteredLogs(filtered);
    }, [logs, filters, role]);

    const getLogIcon = (status: string) => {
        switch (status) {
            case 'failure':
                return <XCircle className="w-5 h-5 text-red-500" />;
            case 'success':
                return <CheckCircle className="w-5 h-5 text-green-500" />;
            default:
                return <Info className="w-5 h-5 text-blue-500" />;
        }
    };

    const getLogBorderColor = (status: string) => {
        switch (status) {
            case 'failure':
                return 'border-l-red-500 bg-red-50';
            case 'success':
                return 'border-l-green-500 bg-green-50';
            default:
                return 'border-l-blue-500 bg-blue-50';
        }
    };

    const formatTimestamp = (timestamp: string) => {
        return new Date(timestamp).toLocaleString();
    };

    const statuses = ['success', 'failure'];

    const handleRefresh = () => {
        fetchLogs();
    };

    const handleExport = async () => {
        try {
            const entityId = role === 'consumer' ? consumerId : providerId;
            if (!entityId) {
                throw new Error(`Missing ${role} ID`);
            }

            // Convert current filters to query params for export
            const queryParams = {
                [role === 'consumer' ? 'consumerId' : 'providerId']: entityId,
                status: filters.status !== 'all' ? filters.status : undefined,
                ...(role === 'provider' && filters.byConsumerId ? { consumerId: filters.byConsumerId } : {}),
                ...(role === 'consumer' && filters.byProviderId ? { providerId: filters.byProviderId } : {}),
                startDate: filters.startDate || undefined,
                endDate: filters.endDate || undefined,
                search: filters.searchTerm || undefined
            };

<<<<<<< HEAD
            const blob = await logService.exportLogs(queryParams, 'csv');
=======
            const blob = await LogService.exportLogs(queryParams, 'csv');
>>>>>>> ce98dd91
            const url = window.URL.createObjectURL(blob);
            const a = document.createElement('a');
            a.href = url;
            a.download = `${role}-logs-${new Date().toISOString().split('T')[0]}.csv`;
            document.body.appendChild(a);
            a.click();
            window.URL.revokeObjectURL(url);
            document.body.removeChild(a);
        } catch (error) {
            console.error('Error exporting logs:', error);
            // Optionally show user-friendly error message
        }
    };

    if (loading) {
        return (
            <div className="min-h-screen bg-gradient-to-br from-gray-50 to-slate-100">
                <div className="max-w-7xl mx-auto px-4 sm:px-6 lg:px-8 py-8">
                    <div className="animate-pulse">
                        <div className="h-8 bg-gray-300 rounded-md w-1/4 mb-4"></div>
                        <div className="h-4 bg-gray-300 rounded-md w-1/2 mb-8"></div>
                        <div className="space-y-4">
                            {[...Array(5)].map((_, i) => (
                                <div key={i} className="bg-white rounded-lg p-4 border-l-4 border-gray-300">
                                    <div className="h-4 bg-gray-200 rounded-md w-3/4 mb-2"></div>
                                    <div className="h-3 bg-gray-200 rounded-md w-1/2"></div>
                                </div>
                            ))}
                        </div>
                    </div>
                </div>
            </div>
        );
    }

    return (
        <div className="min-h-screen bg-gradient-to-br from-gray-50 to-slate-100">
            <div className="max-w-7xl mx-auto px-4 sm:px-6 lg:px-8 py-8">
                {/* Header */}
                <div className="mb-8">
                    <div className="flex flex-col lg:flex-row lg:items-center lg:justify-between">
                        <div className="mb-6 lg:mb-0">
                            <h1 className="text-4xl font-bold text-gray-900 mb-2">
                                System Logs
                            </h1>
                            <p className="text-lg text-gray-600">
                                Monitor system activities and troubleshoot issues
                            </p>
                        </div>
                        <div className="flex flex-col sm:flex-row gap-4">
                            <button
                                onClick={handleRefresh}
                                className="flex items-center space-x-2 px-4 py-2 bg-white border border-gray-300 rounded-lg hover:bg-gray-50 transition-colors"
                            >
                                <RefreshCw className="w-4 h-4" />
                                <span>Refresh</span>
                            </button>
                            <button
                                onClick={() => setAutoRefresh(!autoRefresh)}
                                className={`flex items-center space-x-2 px-4 py-2 rounded-lg transition-colors ${
                                    autoRefresh 
                                        ? 'bg-green-100 text-green-700 border border-green-300' 
                                        : 'bg-white border border-gray-300 hover:bg-gray-50'
                                }`}
                            >
                                <Activity className="w-4 h-4" />
                                <span>Auto Refresh</span>
                            </button>
                            <button 
                                onClick={handleExport}
                                className="flex items-center space-x-2 px-4 py-2 bg-blue-600 text-white rounded-lg hover:bg-blue-700 transition-colors"
                            >
                                <Download className="w-4 h-4" />
                                <span>Export</span>
                            </button>
                        </div>
                    </div>
                </div>

                {/* Filters */}
                <div className="bg-white rounded-xl shadow-lg p-6 mb-8">
                    <div className="space-y-4">
                        {/* Search and Status Row */}
                        <div className="flex flex-col lg:flex-row gap-4">
                            <div className="flex-1">
                                <div className="relative">
                                    <Search className="absolute left-3 top-1/2 transform -translate-y-1/2 text-gray-400 w-5 h-5" />
                                    <input
                                        type="text"
                                        placeholder="Search logs..."
                                        value={filters.searchTerm || ''}
                                        onChange={(e) => updateFilter('searchTerm', e.target.value)}
                                        className="pl-10 pr-4 py-2 w-full border border-gray-300 rounded-lg focus:ring-2 focus:ring-blue-500 focus:border-blue-500"
                                    />
                                </div>
                            </div>
                            <div className="flex flex-col sm:flex-row gap-4">
                                <select
                                    value={filters.status || 'all'}
                                    onChange={(e) => updateFilter('status', e.target.value as 'all' | 'failure' | 'success')}
                                    className="px-4 py-2 border border-gray-300 rounded-lg focus:ring-2 focus:ring-blue-500 focus:border-blue-500"
                                >
                                    <option value="all">All Status</option>
                                    {statuses.map(status => (
                                        <option key={status} value={status}>
                                            {status.charAt(0).toUpperCase() + status.slice(1)}
                                        </option>
                                    ))}
                                </select>
                            </div>
                        </div>
                        
                        {/* Additional Filters Row - Role specific */}
                        <div className="grid grid-cols-1 md:grid-cols-2 lg:grid-cols-3 gap-4">
                            {/* Show Consumer ID filter only for providers */}
                            {role === 'provider' && (
                                <input
                                    type="text"
                                    placeholder="Filter by Consumer ID"
                                    value={filters.byConsumerId || ''}
                                    onChange={(e) => updateFilter('byConsumerId', e.target.value)}
                                    className="px-4 py-2 border border-gray-300 rounded-lg focus:ring-2 focus:ring-blue-500 focus:border-blue-500"
                                />
                            )}
                            
                            {/* Show Provider ID filter only for consumers */}
                            {role === 'consumer' && (
                                <input
                                    type="text"
                                    placeholder="Filter by Provider ID"
                                    value={filters.byProviderId || ''}
                                    onChange={(e) => updateFilter('byProviderId', e.target.value)}
                                    className="px-4 py-2 border border-gray-300 rounded-lg focus:ring-2 focus:ring-blue-500 focus:border-blue-500"
                                />
                            )}
                            
                            <input
                                type="date"
                                placeholder="Start Date"
                                value={filters.startDate || ''}
                                onChange={(e) => updateFilter('startDate', e.target.value)}
                                className="px-4 py-2 border border-gray-300 rounded-lg focus:ring-2 focus:ring-blue-500 focus:border-blue-500"
                            />
                            <input
                                type="date"
                                placeholder="End Date"
                                value={filters.endDate || ''}
                                onChange={(e) => updateFilter('endDate', e.target.value)}
                                className="px-4 py-2 border border-gray-300 rounded-lg focus:ring-2 focus:ring-blue-500 focus:border-blue-500"
                            />
                        </div>
                        
                        {/* Clear Filters Button */}
                        <div className="flex justify-end">
                            <button
                                onClick={clearAllFilters}
                                className="px-4 py-2 text-sm text-gray-600 bg-gray-100 hover:bg-gray-200 rounded-lg transition-colors"
                            >
                                Clear All Filters
                            </button>
                        </div>
                    </div>
                </div>

                {/* Log Statistics */}
                <div className="grid grid-cols-1 md:grid-cols-3 gap-6 mb-8">
                    {/* Total Logs */}
                    <div className="bg-white rounded-xl shadow-lg p-6 border border-gray-100">
                        <div className="flex items-center justify-between">
                            <div>
                                <p className="text-sm font-medium text-gray-600">Filtered Logs</p>
                                <p className="text-2xl font-bold text-gray-900">{filteredLogs.length}</p>
                                <p className="text-xs text-gray-500">of {logs.length} total</p>
                            </div>
                            <div className="p-3 rounded-full bg-gray-100">
                                <Activity className="w-5 h-5 text-blue-500" />
                            </div>
                        </div>
                    </div>
                    
                    {statuses.map(status => {
                        const count = filteredLogs.filter(log => log.status === status).length;
                        const percentage = filteredLogs.length > 0 ? (count / filteredLogs.length * 100) : 0;
                        
                        return (
                            <div key={status} className="bg-white rounded-xl shadow-lg p-6 border border-gray-100">
                                <div className="flex items-center justify-between">
                                    <div>
                                        <p className="text-sm font-medium text-gray-600 capitalize">{status} Logs</p>
                                        <p className="text-2xl font-bold text-gray-900">{count}</p>
                                        <p className="text-xs text-gray-500">{percentage.toFixed(1)}% of filtered</p>
                                    </div>
                                    <div className="p-3 rounded-full bg-gray-100">
                                        {getLogIcon(status)}
                                    </div>
                                </div>
                            </div>
                        );
                    })}
                </div>

                {/* Logs List */}
                <div className="bg-white rounded-xl shadow-lg overflow-hidden">
                    <div className="bg-gradient-to-r from-gray-600 to-gray-700 px-6 py-4">
                        <div className="flex items-center justify-between">
                            <div className="flex items-center">
                                <Activity className="w-6 h-6 text-white mr-3" />
                                <h2 className="text-xl font-semibold text-white">
                                    Log Entries ({filteredLogs.length})
                                </h2>
                            </div>
                            <div className="text-sm text-gray-200">
                                Last updated: {new Date().toLocaleTimeString()}
                            </div>
                        </div>
                    </div>
                    <div className="max-h-96 overflow-y-auto">
                        {filteredLogs.length === 0 ? (
                            <div className="text-center py-12">
                                <Activity className="w-12 h-12 text-gray-400 mx-auto mb-4" />
                                <p className="text-gray-500 text-lg">
                                    {filters.searchTerm || filters.status !== 'all' || 
                                     (role === 'provider' && filters.byConsumerId) ||
                                     (role === 'consumer' && filters.byProviderId) ||
                                     filters.startDate || filters.endDate
                                        ? 'No logs match your filters' 
                                        : 'No logs available'
                                    }
                                </p>
                            </div>
                        ) : (
                            <div className="divide-y divide-gray-200">
                                {filteredLogs.map((log) => (
                                    <div key={log.id} className={`p-4 border-l-4 hover:bg-gray-50 transition-colors ${getLogBorderColor(log.status)}`}>
                                        <div className="flex items-start space-x-3">
                                            <div className="flex-shrink-0 mt-1">
                                                {getLogIcon(log.status)}
                                            </div>
                                            <div className="flex-1 min-w-0">
                                                <div className="flex items-center justify-between mb-1">
                                                    <p className="text-sm font-medium text-gray-900">
                                                        Data Request: {log.requestedData}
                                                    </p>
                                                    <div className="flex items-center text-xs text-gray-500">
                                                        <Clock className="w-3 h-3 mr-1" />
                                                        {formatTimestamp(log.timestamp)}
                                                    </div>
                                                </div>
                                                <div className="grid grid-cols-1 sm:grid-cols-2 gap-2 mb-2">
                                                    <p className="text-sm text-gray-600">
                                                        <span className="font-medium">Consumer:</span> {log.consumerId}
                                                    </p>
                                                    <p className="text-sm text-gray-600">
                                                        <span className="font-medium">Provider:</span> {log.providerId}
                                                    </p>
                                                </div>
                                                <div className="flex items-center gap-2">
                                                    <span className={`inline-flex items-center px-2.5 py-0.5 rounded-full text-xs font-medium ${
                                                        log.status === 'success' 
                                                            ? 'bg-green-100 text-green-800' 
                                                            : 'bg-red-100 text-red-800'
                                                    }`}>
                                                        {log.status.charAt(0).toUpperCase() + log.status.slice(1)}
                                                    </span>
                                                </div>
                                            </div>
                                        </div>
                                    </div>
                                ))}
                            </div>
                        )}
                    </div>
                </div>
            </div>
        </div>
    );
};<|MERGE_RESOLUTION|>--- conflicted
+++ resolved
@@ -9,11 +9,7 @@
     Info,
     Clock
 } from 'lucide-react';
-<<<<<<< HEAD
-import { logService } from '../services/logService';
-=======
 import { LogService } from '../services/logService';
->>>>>>> ce98dd91
 import type { LogEntry } from '../services/logService';
 
 interface FilterOptions {
@@ -66,19 +62,10 @@
     const fetchLogs = async () => {
         setLoading(true);
         try {
-<<<<<<< HEAD
-            const entityId = role === 'consumer' ? consumerId : providerId;
-            if (!entityId) {
-                throw new Error(`Missing ${role} ID`);
-            }
-            
-            const logs = await logService.fetchLogsByRole(role, entityId);
-=======
             
             const logs = await LogService.fetchLogsWithParams({
                 [role === 'consumer' ? 'consumerId' : 'providerId']: role === 'consumer' ? consumerId : providerId
             });
->>>>>>> ce98dd91
             setLogs(logs);
             setFilteredLogs(logs);
         } catch (error) {
@@ -204,11 +191,7 @@
                 search: filters.searchTerm || undefined
             };
 
-<<<<<<< HEAD
-            const blob = await logService.exportLogs(queryParams, 'csv');
-=======
             const blob = await LogService.exportLogs(queryParams, 'csv');
->>>>>>> ce98dd91
             const url = window.URL.createObjectURL(blob);
             const a = document.createElement('a');
             a.href = url;
