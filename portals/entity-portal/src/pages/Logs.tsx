--- conflicted
+++ resolved
@@ -7,19 +7,12 @@
     CheckCircle, 
     XCircle, 
     Info,
-<<<<<<< HEAD
-    Clock
-} from 'lucide-react';
-import { logService } from '../services/logService';
-import type { LogEntry } from '../services/logService';
-=======
     Clock,
     ChevronLeft,
     ChevronRight
 } from 'lucide-react';
 import { LogService } from '../services/logService';
 import type { LogEntry, LogResponse } from '../services/logService';
->>>>>>> 20439a7c
 
 interface FilterOptions {
     status?: 'all' | 'failure' | 'success';
@@ -39,12 +32,9 @@
 export const Logs: React.FC<LogsProps> = ({ role, consumerId, providerId }) => {
     const [logs, setLogs] = useState<LogEntry[]>([]);
     const [filteredLogs, setFilteredLogs] = useState<LogEntry[]>([]);
-<<<<<<< HEAD
-=======
     const [logResponse, setLogResponse] = useState<LogResponse | null>(null);
     const [currentPage, setCurrentPage] = useState(1);
     const [pageSize, setPageSize] = useState(20);
->>>>>>> 20439a7c
     const [filters, setFilters] = useState<FilterOptions>({
         status: 'all',
         searchTerm: '',
@@ -58,9 +48,6 @@
 
     // Helper function to update filters
     const updateFilter = <K extends keyof FilterOptions>(key: K, value: FilterOptions[K]) => {
-<<<<<<< HEAD
-        setFilters(prev => ({ ...prev, [key]: value }));
-=======
         const newFilters = { ...filters, [key]: value };
         setFilters(newFilters);
         
@@ -70,43 +57,17 @@
             // Fetch with the new filters immediately
             fetchLogsWithFilters(1, newFilters);
         }
->>>>>>> 20439a7c
     };
 
     // Helper function to clear all filters
     const clearAllFilters = () => {
-<<<<<<< HEAD
-        setFilters({
-            status: 'all',
-=======
         const clearedFilters = {
             status: 'all' as const,
->>>>>>> 20439a7c
             searchTerm: '',
             startDate: '',
             endDate: '',
             byConsumerId: role === 'provider' ? '' : undefined,
             byProviderId: role === 'consumer' ? '' : undefined
-<<<<<<< HEAD
-        });
-    };
-
-
-    const fetchLogs = async () => {
-        setLoading(true);
-        try {
-            const entityId = role === 'consumer' ? consumerId : providerId;
-            if (!entityId) {
-                throw new Error(`Missing ${role} ID`);
-            }
-            
-            const logs = await logService.fetchLogsByRole(role, entityId);
-            setLogs(logs);
-            setFilteredLogs(logs);
-        } catch (error) {
-            console.error('Error fetching logs:', error);
-            // Optionally show user-friendly error message
-=======
         };
         setFilters(clearedFilters);
         setCurrentPage(1);
@@ -136,7 +97,6 @@
             console.error('Error fetching logs:', error);
             // Optionally show user-friendly error message
             setLogResponse(null);
->>>>>>> 20439a7c
             setLogs([]);
             setFilteredLogs([]);
         } finally {
@@ -145,35 +105,19 @@
     };
 
     useEffect(() => {
-<<<<<<< HEAD
-        fetchLogs();
-=======
         setCurrentPage(1); // Reset to first page when role/IDs change
         fetchLogsWithFilters(1);
->>>>>>> 20439a7c
     }, [role, consumerId, providerId]);
 
     // Auto-refresh functionality
     useEffect(() => {
         if (autoRefresh) {
             const interval = setInterval(() => {
-<<<<<<< HEAD
-                fetchLogs();
-=======
                 fetchLogsWithFilters(currentPage);
->>>>>>> 20439a7c
             }, 30000); // Refresh every 30 seconds
 
             return () => clearInterval(interval);
         }
-<<<<<<< HEAD
-    }, [autoRefresh]);
-
-    useEffect(() => {
-        let filtered = logs;
-        
-        // Filter by search term
-=======
     }, [autoRefresh, currentPage]);
 
     // Client-side filtering for additional filters not supported by server
@@ -182,7 +126,6 @@
         let filtered = logs;
         
         // Filter by search term (client-side for now)
->>>>>>> 20439a7c
         if (filters.searchTerm) {
             filtered = filtered.filter(log =>
                 log.requestedData.toLowerCase().includes(filters.searchTerm!.toLowerCase()) ||
@@ -192,17 +135,9 @@
             );
         }
 
-<<<<<<< HEAD
-        // Filter by status
-        if (filters.status && filters.status !== 'all') {
-            filtered = filtered.filter(log => log.status === filters.status);
-        }
-
-=======
         // Additional client-side filters for byConsumerId and byProviderId
         // (These should ideally be handled server-side as part of the main query)
         
->>>>>>> 20439a7c
         // Filter by consumer ID (only for providers)
         if (role === 'provider' && filters.byConsumerId) {
             filtered = filtered.filter(log => 
@@ -217,22 +152,6 @@
             );
         }
 
-<<<<<<< HEAD
-        // Filter by date range
-        if (filters.startDate) {
-            filtered = filtered.filter(log => 
-                new Date(log.timestamp) >= new Date(filters.startDate!)
-            );
-        }
-
-        if (filters.endDate) {
-            filtered = filtered.filter(log => 
-                new Date(log.timestamp) <= new Date(filters.endDate!)
-            );
-        }
-
-=======
->>>>>>> 20439a7c
         setFilteredLogs(filtered);
     }, [logs, filters, role]);
 
@@ -265,11 +184,7 @@
     const statuses = ['success', 'failure'];
 
     const handleRefresh = () => {
-<<<<<<< HEAD
-        fetchLogs();
-=======
         fetchLogsWithFilters(currentPage);
->>>>>>> 20439a7c
     };
 
     const handleExport = async () => {
@@ -279,11 +194,7 @@
                 throw new Error(`Missing ${role} ID`);
             }
 
-<<<<<<< HEAD
-            // Convert current filters to query params for export
-=======
             // Convert current filters to query params for export (export all, not just current page)
->>>>>>> 20439a7c
             const queryParams = {
                 [role === 'consumer' ? 'consumerId' : 'providerId']: entityId,
                 status: filters.status !== 'all' ? filters.status : undefined,
@@ -292,16 +203,10 @@
                 startDate: filters.startDate || undefined,
                 endDate: filters.endDate || undefined,
                 search: filters.searchTerm || undefined
-<<<<<<< HEAD
-            };
-
-            const blob = await logService.exportLogs(queryParams, 'csv');
-=======
                 // Note: No limit/offset for export - we want all matching records
             };
 
             const blob = await LogService.exportLogs(queryParams, 'csv');
->>>>>>> 20439a7c
             const url = window.URL.createObjectURL(blob);
             const a = document.createElement('a');
             a.href = url;
@@ -472,15 +377,9 @@
                     <div className="bg-white rounded-xl shadow-lg p-6 border border-gray-100">
                         <div className="flex items-center justify-between">
                             <div>
-<<<<<<< HEAD
-                                <p className="text-sm font-medium text-gray-600">Filtered Logs</p>
-                                <p className="text-2xl font-bold text-gray-900">{filteredLogs.length}</p>
-                                <p className="text-xs text-gray-500">of {logs.length} total</p>
-=======
                                 <p className="text-sm font-medium text-gray-600">Total Logs</p>
                                 <p className="text-2xl font-bold text-gray-900">{logResponse?.total || 0}</p>
                                 <p className="text-xs text-gray-500">server-side count</p>
->>>>>>> 20439a7c
                             </div>
                             <div className="p-3 rounded-full bg-gray-100">
                                 <Activity className="w-5 h-5 text-blue-500" />
@@ -488,8 +387,6 @@
                         </div>
                     </div>
                     
-<<<<<<< HEAD
-=======
                     {/* Current Page Stats */}
                     <div className="bg-white rounded-xl shadow-lg p-6 border border-gray-100">
                         <div className="flex items-center justify-between">
@@ -504,7 +401,6 @@
                         </div>
                     </div>
                     
->>>>>>> 20439a7c
                     {statuses.map(status => {
                         const count = filteredLogs.filter(log => log.status === status).length;
                         const percentage = filteredLogs.length > 0 ? (count / filteredLogs.length * 100) : 0;
@@ -513,15 +409,9 @@
                             <div key={status} className="bg-white rounded-xl shadow-lg p-6 border border-gray-100">
                                 <div className="flex items-center justify-between">
                                     <div>
-<<<<<<< HEAD
-                                        <p className="text-sm font-medium text-gray-600 capitalize">{status} Logs</p>
-                                        <p className="text-2xl font-bold text-gray-900">{count}</p>
-                                        <p className="text-xs text-gray-500">{percentage.toFixed(1)}% of filtered</p>
-=======
                                         <p className="text-sm font-medium text-gray-600 capitalize">{status} (Page)</p>
                                         <p className="text-2xl font-bold text-gray-900">{count}</p>
                                         <p className="text-xs text-gray-500">{percentage.toFixed(1)}% of current page</p>
->>>>>>> 20439a7c
                                     </div>
                                     <div className="p-3 rounded-full bg-gray-100">
                                         {getLogIcon(status)}
@@ -529,11 +419,6 @@
                                 </div>
                             </div>
                         );
-<<<<<<< HEAD
-                    })}
-                </div>
-
-=======
                     }).slice(0, 1)} {/* Only show first status to keep 3 cards total */}
                 </div>
 
@@ -603,7 +488,6 @@
                     </div>
                 )}
 
->>>>>>> 20439a7c
                 {/* Logs List */}
                 <div className="bg-white rounded-xl shadow-lg overflow-hidden">
                     <div className="bg-gradient-to-r from-gray-600 to-gray-700 px-6 py-4">
@@ -611,16 +495,12 @@
                             <div className="flex items-center">
                                 <Activity className="w-6 h-6 text-white mr-3" />
                                 <h2 className="text-xl font-semibold text-white">
-<<<<<<< HEAD
-                                    Log Entries ({filteredLogs.length})
-=======
                                     Log Entries 
                                     {logResponse && (
                                         <span className="text-sm font-normal text-gray-200 ml-2">
                                             (Page {currentPage}: {filteredLogs.length} of {logResponse.total} total)
                                         </span>
                                     )}
->>>>>>> 20439a7c
                                 </h2>
                             </div>
                             <div className="text-sm text-gray-200">
