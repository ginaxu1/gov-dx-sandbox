import ballerina/graphql;
import ballerina/graphql.subgraph;
import ballerina/http;
import ballerina/log;

configurable int PORT = ?;
configurable string DRP_API_BASE_URL = ?;

// --- DRPAPIClient (Provider Wrapper) ---
configurable int port = ?;
configurable string drpApiBaseUrl = ?;
configurable string apiKey = ?;
// This client makes a real HTTP call to the backend service.
isolated service class DRPAPIClient {
    private final http:Client apiClient;
    function init(string baseUrl) returns http:ClientError? {
        self.apiClient = check new (baseUrl);
    }
    isolated function getPersonByNic(string nic) returns PersonData|error {
        log:printInfo("DRPAPIClient: Fetching person from external API", nic = nic);
        string path = string `/person/${nic}`;
        return self.apiClient->get(path, headers = {
            "Test-Key": apiKey
        });
    }
}

// This function initializes the DRPAPIClient and is used in the main GraphQL service.
public function initializeDRPClient() returns DRPAPIClient|error {
<<<<<<< HEAD
    return new (DRP_API_BASE_URL);
=======
    return new (drpApiBaseUrl);
>>>>>>> 054ad39f
}

// Shared instance of the DRPAPIClient to be used across the service.
// This is initialized once and used for all requests to avoid creating multiple clients.
final DRPAPIClient sharedDRPClient = check initializeDRPClient();

// --- GraphQL Subgraph Service ---
@subgraph:Subgraph
<<<<<<< HEAD
isolated service / on new graphql:Listener(PORT) {
=======
isolated service / on new graphql:Listener(port) {
>>>>>>> 054ad39f
    // Fetches the full person data for a given NIC.
    resource function get person/ getPersonByNic(string nic) returns PersonData? {
        PersonData|error personData = sharedDRPClient.getPersonByNic(nic);
        if personData is error {
            log:printWarn("DRP Service: Person not found or error fetching person", nic = nic, err = personData.toString());
            return ();
        }
        return personData;
    }

    // Fetches only the card status for a given NIC.
    resource function get cardStatus(string nic) returns CardStatus? {
        PersonData|error personData = sharedDRPClient.getPersonByNic(nic);
        if personData is error {
            return ();
        }
        return personData.cardInfo.cardStatus;
    }

    // Fetches only the parent information for a given NIC.
    resource function get parentInfo(string nic) returns ParentInfo? {
         PersonData|error personData = sharedDRPClient.getPersonByNic(nic);
        if personData is error {
            return ();
        }
        return personData.parentInfo;
    }

    // Fetches information about a lost card report, if one exists.
    resource function get lostCardInfo(string nic) returns LostCardReplacementInfo? {
        PersonData|error personData = sharedDRPClient.getPersonByNic(nic);
        if personData is error {
            return ();
        }
        return personData.lostCardReplacementInfo;
    }    
    
    // Health check endpoint for the DRP service.
    resource function get drp/ health() returns string {
        return "OK";
    }
}<|MERGE_RESOLUTION|>--- conflicted
+++ resolved
@@ -2,9 +2,6 @@
 import ballerina/graphql.subgraph;
 import ballerina/http;
 import ballerina/log;
-
-configurable int PORT = ?;
-configurable string DRP_API_BASE_URL = ?;
 
 // --- DRPAPIClient (Provider Wrapper) ---
 configurable int port = ?;
@@ -27,11 +24,7 @@
 
 // This function initializes the DRPAPIClient and is used in the main GraphQL service.
 public function initializeDRPClient() returns DRPAPIClient|error {
-<<<<<<< HEAD
-    return new (DRP_API_BASE_URL);
-=======
     return new (drpApiBaseUrl);
->>>>>>> 054ad39f
 }
 
 // Shared instance of the DRPAPIClient to be used across the service.
@@ -40,11 +33,7 @@
 
 // --- GraphQL Subgraph Service ---
 @subgraph:Subgraph
-<<<<<<< HEAD
-isolated service / on new graphql:Listener(PORT) {
-=======
 isolated service / on new graphql:Listener(port) {
->>>>>>> 054ad39f
     // Fetches the full person data for a given NIC.
     resource function get person/ getPersonByNic(string nic) returns PersonData? {
         PersonData|error personData = sharedDRPClient.getPersonByNic(nic);
