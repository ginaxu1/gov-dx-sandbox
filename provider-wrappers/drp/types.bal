--- conflicted
+++ resolved
@@ -3,7 +3,6 @@
 // This file centralizes all the data structures for the DRP service.
 
 // This is the main entity for the subgraph.
-<<<<<<< HEAD
 // This is the combined record for the full data set.
 
 @subgraph:Entity {
@@ -11,28 +10,10 @@
 }
 public type PersonData record {|
     @graphql:ID readonly string nic;
-=======
-public type PersonInfo record {|
-    @graphql:ID string nic;
->>>>>>> bce809ea
     string fullName;
     string otherNames;
     string permanentAddress;
     string profession;
-<<<<<<< HEAD
     string photo;
     anydata...;
-=======
-    string contactNumber;
-    string email;
-    string photo;
-|};
-
-// This is the combined record for the full data set.
-@subgraph:Entity {
-    key: "nic"
-}
-public type PersonData record {|
-    *PersonInfo;
->>>>>>> bce809ea
 |};