--- conflicted
+++ resolved
@@ -23,11 +23,7 @@
 // Helper function to return the mock data record. This uses the 'PersonData' type from 'main.bal'.
 function getMockPersonData() returns PersonData {
     return {
-<<<<<<< HEAD
         nic: "199512345678", fullName: "Nuwan Fernando", otherNames: "", permanentAddress: "105 Bauddhaloka Mawatha, Colombo 00400", profession: "Software Engineer", photo: "https://example.com/photo.jpg"
-=======
-        nic: "199512345678", fullName: "Nuwan Fernando", otherNames: "", permanentAddress: "105 Bauddhaloka Mawatha, Colombo 00400", profession: "Software Engineer", contactNumber: "+94771234567", email: "nuwan@opensource.lk", photo: "https://example.com/photo.jpg"
->>>>>>> 9f8e4f84
     };
 }
 
