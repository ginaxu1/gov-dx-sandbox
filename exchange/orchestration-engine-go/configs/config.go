--- conflicted
+++ resolved
@@ -20,12 +20,9 @@
 
 // Cfg defines the configuration structure for the application.
 type Cfg struct {
-<<<<<<< HEAD
+	*Options
 	Environment string `json:"environment,omitempty"`
 	*federator.Options
-=======
-	*Options
->>>>>>> c8292841
 	*graphql.MappingAST
 	Schema *ast.Document
 	*policy.PdpConfig
